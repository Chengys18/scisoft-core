--- conflicted
+++ resolved
@@ -3,6 +3,7 @@
 import java.util.ArrayList;
 import java.util.List;
 
+import uk.ac.diamond.scisoft.analysis.dataset.BooleanDataset;
 import uk.ac.diamond.scisoft.analysis.dataset.Dataset;
 import uk.ac.diamond.scisoft.analysis.dataset.IDataset;
 import uk.ac.diamond.scisoft.analysis.dataset.PositionIterator;
@@ -38,7 +39,7 @@
 			MaskMetadata maskMetadata = ((MaskMetadata)data.getMetadata(MaskMetadata.class));
 			mask = maskMetadata!=null
 				 ? maskMetadata.getMask().getSlice((Slice[])null)
-				 : BooleanDataset.ones(slice.getData().getShape());
+				 : BooleanDataset.ones(slice.getShape());
 				 
 		} catch (Exception e) {
 			throw new OperationException(this, e);
@@ -63,12 +64,8 @@
 			}
 			monitor.worked(1);
 			
-<<<<<<< HEAD
 			return new OperationData(data);
-=======
-			return slice;
-			
->>>>>>> 2aaaf04d
+
 		} catch (Exception ne) {
 			throw new OperationException(this, ne);
 		}
