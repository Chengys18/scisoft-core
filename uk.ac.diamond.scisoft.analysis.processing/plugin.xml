<?xml version="1.0" encoding="UTF-8"?>
<?eclipse version="3.4"?>
<plugin>
   <extension-point id="operationRunner" name="Operation Runner" schema="schema/operationRunner.exsd"/>
   <extension
         point="org.eclipse.dawnsci.analysis.api.operation">
      <operation
            class="uk.ac.diamond.scisoft.analysis.processing.operations.SubtractOperation"
            description="Subtract one dataset from another or subtract a scalar value."
            icon="icons/minus.png"
            id="uk.ac.diamond.scisoft.analysis.processing.subtractOperation"
            name="Subtract"
            visible="false">
      </operation>
      <operation
            class="uk.ac.diamond.scisoft.analysis.processing.operations.AddOperation"
            description="Add one dataset to another or add a scalar value."
            icon="icons/plus.png"
            id="uk.ac.diamond.scisoft.analysis.processing.addOperation"
            name="Add"
            visible="false">
      </operation>
      <category
            id="uk.ac.diamond.scisoft.analysis.processing.maskingCategory"
            name="Masking">
      </category>
      <operation
            category="uk.ac.diamond.scisoft.analysis.processing.maskingCategory"
            class="uk.ac.diamond.scisoft.analysis.processing.operations.mask.ThresholdMask"
            description="Create a mask with intensity values below a lower bound and above an upper bound masked."
            icon="icons/mask.png"
            id="uk.ac.diamond.scisoft.analysis.processing.operations.thresholdMask"
            model="uk.ac.diamond.scisoft.analysis.processing.operations.mask.ThresholdMaskModel"
            name="Threshold Mask"
            visible="true">
      </operation>
      <operation
            category="uk.ac.diamond.scisoft.analysis.processing.maskingCategory"
            class="uk.ac.diamond.scisoft.analysis.processing.operations.mask.ImportMaskOperation"
            description="Import Mask from .nxs or fit2d mask file"
            icon="icons/mask.png"
            id="uk.ac.diamond.scisoft.analysis.processing.operations.ImportMaskOperation"
            model="uk.ac.diamond.scisoft.analysis.processing.operations.mask.ImportMaskModel"
            name="Import Mask From File"
            visible="true">
      </operation>
      <operation
            category="uk.ac.diamond.scisoft.analysis.processing.maskingCategory"
            class="uk.ac.diamond.scisoft.analysis.processing.operations.mask.DilateMaskOperation"
            description="Dilate the mask by a set number of pixels"
            icon="icons/mask.png"
            id="uk.ac.diamond.scisoft.analysis.processing.operations.DilateMaskOperation"
            model="uk.ac.diamond.scisoft.analysis.processing.operations.mask.DilateMaskModel"
            name="Dilate Mask"
            visible="true">
      </operation>
      <operation
            class="uk.ac.diamond.scisoft.analysis.processing.operations.AzimuthalIntegration"
            description="Azimithal profile of an image using a sector region."
            icon="icons/sector.png"
            id="uk.ac.diamond.scisoft.analysis.processing.operations.azimuthalIntegration"
            model="uk.ac.diamond.scisoft.analysis.processing.operations.SectorIntegrationModel"
            name="Sector Azimuthal Profile"
            visible="false">
      </operation>
      <operation
            class="uk.ac.diamond.scisoft.analysis.processing.operations.roiprofile.BoxIntegration"
            description="Using a box region, select a portion of the data to integrate in X or Y."
            icon="icons/box.png"
            id="uk.ac.diamond.scisoft.analysis.processing.operations.boxIntegration"
            model="uk.ac.diamond.scisoft.analysis.processing.operations.roiprofile.BoxIntegrationModel"
            name="Box Integration">
      </operation>
      <operation
            class="uk.ac.diamond.scisoft.analysis.processing.operations.RotatedCartesianBox"
            description="Define a region of interest to be used in the rest of the processing pipeline."
            icon="icons/region.png"
            id="uk.ac.diamond.scisoft.analysis.processing.operations.selectROI"
            model="uk.ac.diamond.scisoft.analysis.processing.operations.RotatedCartesianBoxModel"
            name="Cut Rotated Cartesian Box">
      </operation>
      <operation
            class="uk.ac.diamond.scisoft.analysis.processing.operations.FunctionOperation"
            description="Run an arbitrary function on the data to transform it."
            icon="icons/function.png"
            id="uk.ac.diamond.scisoft.analysis.processing.operations.functionOperation"
            model="uk.ac.diamond.scisoft.analysis.processing.operations.FunctionModel"
            name="Function Operation"
            visible="false">
      </operation>
      <operation
            class="uk.ac.diamond.scisoft.analysis.processing.operations.FittingOperation"
            description="Fit a peak to 1D data"
            icon="icons/fit.png"
            id="uk.ac.diamond.scisoft.analysis.processing.operations.fittingOperation"
            model="uk.ac.diamond.scisoft.analysis.processing.operations.FittingModel"
            name="Peak Fit"
            visible="false">
      </operation>
      <operation
            category="uk.ac.diamond.scisoft.analysis.processing.xrd2imageprocessing"
            class="uk.ac.diamond.scisoft.analysis.processing.operations.twod.DiffractionMetadataImportOperation"
            description="Import detector geometry and x-ray energy (can be determined in powder calibration perspective)"
            icon="icons/CalibrationRun.png"
            id="uk.ac.diamond.scisoft.analysis.processing.operations.DiffractionMetadataImportOperation"
            model="uk.ac.diamond.scisoft.analysis.processing.operations.twod.DiffractionMetadataImportModel"
            name="Import Detector Calibration"
            visible="true">
      </operation>
      <operation
            category="uk.ac.diamond.scisoft.analysis.processing.xrd2integration"
            class="uk.ac.diamond.scisoft.analysis.processing.operations.powder.AzimuthalPixelIntegrationOperation"
            description="Azimuthal integration of a 2D powder diffraction/SAXS image to a 1D pattern (Intensity vs q, 2 theta, d or pixel)"
            icon="icons/PowderIntegration.png"
            id="uk.ac.diamond.scisoft.analysis.processing.operations.powder.AzimuthalPixelIntegrationOperation"
            model="uk.ac.diamond.scisoft.analysis.processing.operations.powder.AzimuthalPixelIntegrationModel"
            name="Azimuthal Integration"
            visible="true">
      </operation>
      <operation
            category="uk.ac.diamond.scisoft.analysis.processing.xrd2integration"
            class="uk.ac.diamond.scisoft.analysis.processing.operations.powder.RadialPixelIntegrationOperation"
            description="Radial integration of a 2D powder diffraction/SAXS image to intenisty vs azimuthal angle (Intensity vs azimuthal angle)"
            icon="icons/PowderIntegrationRadial.png"
            id="uk.ac.diamond.scisoft.analysis.processing.operations.powder.RadialPixelIntegrationOperation"
            model="uk.ac.diamond.scisoft.analysis.processing.operations.powder.AzimuthalPixelIntegrationModel"
            name="Radial Integration"
            visible="true">
      </operation>
      <operation
            category="uk.ac.diamond.scisoft.analysis.processing.xrd2imageprocessing"
            class="uk.ac.diamond.scisoft.analysis.processing.operations.powder.MultiplicativeIntensityCorrectionOperation"
            description="Solid angle, polarisation and detector transmission corrections"
            icon="icons/PowderCorrection.png"
            id="uk.ac.diamond.scisoft.analysis.processing.operations.powder.MultiplicativeIntensityCorrectionOperation"
            model="uk.ac.diamond.scisoft.analysis.processing.operations.powder.MultiplicativeIntensityCorrectionModel"
            name="Powder Diffraction Intensity Corrections"
            visible="true">
      </operation>
      <operation
            category="uk.ac.diamond.scisoft.analysis.processing.xrd2integration"
            class="uk.ac.diamond.scisoft.analysis.processing.operations.powder.CakePixelIntegrationOperation"
            description="Remap a powder diffraction/SAXS image to q/2theta vs azimuthal angle"
            icon="icons/PowderCake.png"
            id="uk.ac.diamond.scisoft.analysis.processing.operations.powder.CakePixelIntegrationOperation"
            model="uk.ac.diamond.scisoft.analysis.processing.operations.powder.CakePixelIntegrationModel"
            name="Cake Remapping"
            visible="true">
      </operation>
      <operation
            category="uk.ac.diamond.scisoft.analysis.processing.backgroundsubtraction"
            class="uk.ac.diamond.scisoft.analysis.processing.operations.oned.RollingBallBaselineOperation"
            description="Rolling ball baseline correction with fixed radius"
            icon="icons/rollingball.png"
            id="uk.ac.diamond.scisoft.analysis.processing.operations.RollingBallBaselineOperation"
            model="uk.ac.diamond.scisoft.analysis.processing.operations.oned.RollingBallBaselineModel"
            name="Rolling Ball Baseline Correction"
            visible="true">
      </operation>
      <category
            id="uk.ac.diamond.scisoft.analysis.processing.imagefilterCategory"
            name="Image Filter">
      </category>
      <operation
            category="uk.ac.diamond.scisoft.analysis.processing.imagefilterCategory"
            class="uk.ac.diamond.scisoft.analysis.processing.operations.image.GaussianBlurOperation"
            description="Gaussian image filter using kernal of specified width"
            icon="icons/gausfilt.png"
            id="uk.ac.diamond.scisoft.analysis.processing.operations.GaussianBlurOperation"
            model="uk.ac.diamond.scisoft.analysis.processing.operations.image.KernelWidthModel"
            name="Gaussian Filter"
            visible="true">
      </operation>
      <operation
            category="uk.ac.diamond.scisoft.analysis.processing.imagefilterCategory"
            class="uk.ac.diamond.scisoft.analysis.processing.operations.image.MinFilterOperation"
            description="Minimum filter an image using a kernel of a specified width"
            icon="icons/function.png"
            id="uk.ac.diamond.scisoft.analysis.processing.operations.image.MinFilterOperation"
            model="uk.ac.diamond.scisoft.analysis.processing.operations.image.KernelWidthModel"
            name="Minimum Filter"
            visible="false">
      </operation>
      <operation
            category="uk.ac.diamond.scisoft.analysis.processing.imagefilterCategory"
            class="uk.ac.diamond.scisoft.analysis.processing.operations.image.MaxFilterOperation"
            description="Maximum filter an image with a kernel of a specific width"
            icon="icons/function.png"
            id="uk.ac.diamond.scisoft.analysis.processing.operations.image.MaxFilterOperation"
            model="uk.ac.diamond.scisoft.analysis.processing.operations.image.KernelWidthModel"
            name="Max Filter"
            visible="false">
      </operation>
      <operation
            category="uk.ac.diamond.scisoft.analysis.processing.imagefilterCategory"
            class="uk.ac.diamond.scisoft.analysis.processing.operations.image.MedianFilterOperation"
            description="Median filter an image with a kernel of a specified width"
            icon="icons/medfilt.png"
            id="uk.ac.diamond.scisoft.analysis.processing.operations.image.MedianFilterOperation"
            model="uk.ac.diamond.scisoft.analysis.processing.operations.image.KernelWidthModel"
            name="Median Filter"
            visible="true">
      </operation>
      <operation
            category="uk.ac.diamond.scisoft.analysis.processing.imagefilterCategory"
            class="uk.ac.diamond.scisoft.analysis.processing.operations.image.MeanFilterOperation"
            description="Mean filter an image with a kernel of a specified width"
            icon="icons/meanfilt.png"
            id="uk.ac.diamond.scisoft.analysis.processing.operations.image.MeanFilterOperation"
            model="uk.ac.diamond.scisoft.analysis.processing.operations.image.KernelWidthModel"
            name="Mean Filter"
            visible="true">
      </operation>
      <operation
            class="uk.ac.diamond.scisoft.analysis.processing.operations.export.ExportAsText1DOperation"
            description="Save 1D data with axes as text"
            icon="icons/exptext.png"
            id="uk.ac.diamond.scisoft.analysis.processing.operations.export.ExportAsText1DOperation"
            model="uk.ac.diamond.scisoft.analysis.processing.operations.export.ExportAsText1DModel"
            name="Export to Text File"
            visible="true">
      </operation>
      <operation
            category="uk.ac.diamond.scisoft.analysis.processing.imagefilterCategory"
            class="uk.ac.diamond.scisoft.analysis.processing.operations.twod.DownsampleImageOperation"
            description="Downsample an image"
            icon="icons/downsamp.png"
            id="uk.ac.diamond.scisoft.analysis.processing.operations.DownsampleImageOperation"
            model="uk.ac.diamond.scisoft.analysis.processing.operations.twod.DownsampleImageModel"
            name="Downsample Image"
            visible="true">
      </operation>
      <operation
            class="uk.ac.diamond.scisoft.analysis.processing.operations.oned.RangeIntegration1DOperation"
            description="Integrate range"
            icon="icons/intrange.png"
            id="uk.ac.diamond.scisoft.analysis.processing.operations.RangeIntegration1DOperation"
            model="uk.ac.diamond.scisoft.analysis.processing.operations.oned.RangeIntegration1DModel"
            name="Integrate Range"
            visible="true">
      </operation>
      <operation
            category="uk.ac.diamond.scisoft.analysis.processing.expressions"
            class="uk.ac.diamond.scisoft.analysis.processing.operations.expressions.Expression1DOperation"
            description="Custom mathematical operation"
            icon="icons/exp1d.png"
            id="uk.ac.diamond.scisoft.analysis.processing.operations.expressions.Expression1DOperation"
            model="uk.ac.diamond.scisoft.analysis.processing.operations.expressions.Expression1DModel"
            name="Mathematical Expression [1D]"
            visible="true">
      </operation>
      <operation
            category="uk.ac.diamond.scisoft.analysis.processing.expressions"
            class="uk.ac.diamond.scisoft.analysis.processing.operations.expressions.Expression2DOperation"
            description="Custom mathematical operation on an image"
            icon="icons/exp2d.png"
            id="uk.ac.diamond.scisoft.analysis.processing.operations.expressions.Expression2DOperation"
            model="uk.ac.diamond.scisoft.analysis.processing.operations.expressions.Expression2DModel"
            name="Mathematical Expression [2D]"
            visible="true">
      </operation>
      <operation
            category="uk.ac.diamond.scisoft.analysis.processing.xrd2imageprocessing"
            class="uk.ac.diamond.scisoft.analysis.processing.operations.expressions.Expression2DDiffractionOperation"
            description="Custom mathematical operation including q, tth, azimuth and energy"
            icon="icons/exp2dd.png"
            id="uk.ac.diamond.scisoft.analysis.processing.operations.expressions.Expression2DDiffractionOperation"
            model="uk.ac.diamond.scisoft.analysis.processing.operations.expressions.Expression2DModel"
            name="Mathematical Expression [2D Diffraction]"
            visible="true">
      </operation>
      <operation
            category="uk.ac.diamond.scisoft.analysis.processing.backgroundsubtraction"
            class="uk.ac.diamond.scisoft.analysis.processing.operations.backgroundsubtraction.SubtractBackgroupImageOperation"
            description="Subtract a background image from a different file"
            icon="icons/subblank.png"
            id="uk.ac.diamond.scisoft.analysis.processing.operations.SubtractBackgroupImageOperation"
            model="uk.ac.diamond.scisoft.analysis.processing.operations.backgroundsubtraction.SubtractBackgroundImageModel"
            name="Subtract Background Image"
            visible="true">
      </operation>
      <operation
            category="uk.ac.diamond.scisoft.analysis.processing.backgroundsubtraction"
            class="uk.ac.diamond.scisoft.analysis.processing.operations.backgroundsubtraction.SubtractBlankFrameOperation"
            description="Subtract a blank frame in the processed dataset"
            icon="icons/subblank.png"
            id="uk.ac.diamond.scisoft.analysis.processing.operations.backgroundsubtraction.SubtractBlankFrameOperation"
            model="uk.ac.diamond.scisoft.analysis.processing.operations.backgroundsubtraction.SubtractBlankFrameModel"
            name="Subtract Blank Frame"
            visible="true">
      </operation>
      <operation
            category="uk.ac.diamond.scisoft.analysis.processing.filterCategory"
            class="uk.ac.diamond.scisoft.analysis.processing.operations.XRegionProfileNormalize"
            description="A filter which normalises the data frame by the profile of the selected region of the X axis."
            icon="icons/region.png"
            id="uk.ac.diamond.scisoft.analysis.processing.operations.XRegionProfileNormalize"
            model="uk.ac.diamond.scisoft.analysis.processing.operations.XRegionProfileNormalizeModel"
            name="X Region Profile Normalize"
            visible="true">
      </operation>
      <operation
            class="uk.ac.diamond.scisoft.analysis.processing.operations.oned.StandardNormalVariate"
            description="Subtract mean and divide by standard deviation"
            icon="icons/snv.png"
            id="uk.ac.diamond.scisoft.analysis.processing.operations.oned.StandardNormalVariate"
            model="uk.ac.diamond.scisoft.analysis.processing.operations.EmptyModel"
            name="Standard Normal Variate"
            visible="true">
      </operation>
      <operation
            class="uk.ac.diamond.scisoft.analysis.processing.operations.PhotonCountingErrorOperation"
            description="Sets the current value of the data as the variance on the dataset"
            icon="icons/pois.png"
            id="uk.ac.diamond.scisoft.analysis.processing.operations.PhotonCountingErrorOperation"
            model="uk.ac.diamond.scisoft.analysis.processing.operations.EmptyModel"
            name="Set Poisson Error"
            visible="true">
      </operation>
      <category
            id="uk.ac.diamond.scisoft.analysis.processing.xrd2integration"
            name="XRD2 Integration">
      </category>
      <category
            id="uk.ac.diamond.scisoft.analysis.processing.expressions"
            name="Expressions">
      </category>
      <category
            id="uk.ac.diamond.scisoft.analysis.processing.xrd2imageprocessing"
            name="XRD2 Image Processing">
      </category>
      <category
            id="uk.ac.diamond.scisoft.analysis.processing.backgroundsubtraction"
            name="Background Subtraction">
      </category>
      <operation
            category="uk.ac.diamond.scisoft.analysis.processing.ARPESanalysis"
            class="uk.ac.diamond.scisoft.analysis.processing.operations.ARPESGoldCalibrationCorrection"
            description="ARPES Gold Calibration Correction"
            icon="icons/fit.png"
            id="uk.ac.diamond.scisoft.analysis.processing.operations.ARPESGoldCalibrationCorrection"
            model="uk.ac.diamond.scisoft.analysis.processing.operations.ARPESGoldCalibrationCorrectionModel"
            name="ARPES Gold Calibration Correction"
            visible="true">
      </operation>
      <operation
            category="uk.ac.diamond.scisoft.analysis.processing.ARPESanalysis"
            class="uk.ac.diamond.scisoft.analysis.processing.operations.ARPESAxisConversion"
            description="ARPES Axis Conversion"
            icon="icons/downsamp.png"
            id="uk.ac.diamond.scisoft.analysis.processing.operations.ARPESAxisConversion"
            model="uk.ac.diamond.scisoft.analysis.processing.operations.ARPESAxisConversionModel"
            name="ARPES Axis Conversion"
            visible="true">
      </operation>
      <category
            id="uk.ac.diamond.scisoft.analysis.processing.ARPESanalysis"
            name="ARPES Analysis">
      </category>
      <operation
            class="uk.ac.diamond.scisoft.analysis.processing.operations.oned.Crop1DOperation"
            id="uk.ac.diamond.scisoft.analysis.processing.operations.oned.Crop1DOperation"
            model="uk.ac.diamond.scisoft.analysis.processing.operations.oned.Crop1DModel"
            name="Crop Data [1D]">
      </operation>
      <operation
            class="uk.ac.diamond.scisoft.analysis.processing.operations.AveragingOperation"
            id="uk.ac.diamond.scisoft.analysis.processing.operations.AveragingOperation"
            model="uk.ac.diamond.scisoft.analysis.processing.operations.EmptyModel"
            name="Average All Data">
      </operation>
      <operation
<<<<<<< HEAD
            class="uk.ac.diamond.scisoft.analysis.processing.operations.twod.Crop2DOperation"
            id="uk.ac.diamond.scisoft.analysis.processing.operations.twod.Crop2DOperation"
            model="uk.ac.diamond.scisoft.analysis.processing.operations.twod.Crop2DModel"
            name="Crop Data [2D]">
      </operation>
   </extension>
   <extension
         point="com.isencia.passerelle.engine.actorGroups">
      <actorgroup
            id="uk.ac.diamond.scisoft.analysis.processing.actorGroup"
            name="Processing">
      </actorgroup>
   </extension>
   <extension
         point="com.isencia.passerelle.engine.actors">
      <actor
            class="uk.ac.diamond.scisoft.analysis.processing.actor.OperationSource"
            group="uk.ac.diamond.scisoft.analysis.processing.actorGroup"
            icon="icons/operationSource.png"
            id="uk.ac.diamond.scisoft.analysis.processing.operationSource"
            name="Operation Source">
      </actor>
      <actor
            class="uk.ac.diamond.scisoft.analysis.processing.actor.OperationTransformer"
            group="uk.ac.diamond.scisoft.analysis.processing.actorGroup"
            icon="icons/operationTransformer.png"
            id="uk.ac.diamond.scisoft.analysis.processing.operationTransformer"
            name="Operation Transformer">
      </actor>
=======
            category="uk.ac.diamond.scisoft.analysis.processing.ARPESanalysis"
            class="uk.ac.diamond.scisoft.analysis.processing.operations.XRegionProfileNormalize"
            description="A filter which normalises the data frame by the profile of the selected region of the X axis."
            icon="icons/region.png"
            id="uk.ac.diamond.scisoft.analysis.processing.operations.ARPESXRegionProfileNormalize"
            model="uk.ac.diamond.scisoft.analysis.processing.operations.XRegionProfileNormalizeModel"
            name="ARPES X Region Profile Normalize"
            visible="true">
      </operation>
      <runner
            class="uk.ac.diamond.scisoft.analysis.processing.runner.SeriesRunner">
      </runner>
>>>>>>> 0de745bf
   </extension>

</plugin><|MERGE_RESOLUTION|>--- conflicted
+++ resolved
@@ -370,11 +370,20 @@
             name="Average All Data">
       </operation>
       <operation
-<<<<<<< HEAD
             class="uk.ac.diamond.scisoft.analysis.processing.operations.twod.Crop2DOperation"
             id="uk.ac.diamond.scisoft.analysis.processing.operations.twod.Crop2DOperation"
             model="uk.ac.diamond.scisoft.analysis.processing.operations.twod.Crop2DModel"
             name="Crop Data [2D]">
+      </operation>
+      <operation
+            category="uk.ac.diamond.scisoft.analysis.processing.ARPESanalysis"
+            class="uk.ac.diamond.scisoft.analysis.processing.operations.XRegionProfileNormalize"
+            description="A filter which normalises the data frame by the profile of the selected region of the X axis."
+            icon="icons/region.png"
+            id="uk.ac.diamond.scisoft.analysis.processing.operations.ARPESXRegionProfileNormalize"
+            model="uk.ac.diamond.scisoft.analysis.processing.operations.XRegionProfileNormalizeModel"
+            name="ARPES X Region Profile Normalize"
+            visible="true">
       </operation>
    </extension>
    <extension
@@ -400,20 +409,9 @@
             id="uk.ac.diamond.scisoft.analysis.processing.operationTransformer"
             name="Operation Transformer">
       </actor>
-=======
-            category="uk.ac.diamond.scisoft.analysis.processing.ARPESanalysis"
-            class="uk.ac.diamond.scisoft.analysis.processing.operations.XRegionProfileNormalize"
-            description="A filter which normalises the data frame by the profile of the selected region of the X axis."
-            icon="icons/region.png"
-            id="uk.ac.diamond.scisoft.analysis.processing.operations.ARPESXRegionProfileNormalize"
-            model="uk.ac.diamond.scisoft.analysis.processing.operations.XRegionProfileNormalizeModel"
-            name="ARPES X Region Profile Normalize"
-            visible="true">
-      </operation>
       <runner
             class="uk.ac.diamond.scisoft.analysis.processing.runner.SeriesRunner">
       </runner>
->>>>>>> 0de745bf
    </extension>
 
 </plugin>