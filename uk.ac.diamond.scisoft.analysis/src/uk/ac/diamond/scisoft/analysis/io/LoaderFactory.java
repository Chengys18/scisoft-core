--- conflicted
+++ resolved
@@ -246,12 +246,8 @@
 		if (cachedObject!=null) return (DataHolder)cachedObject;
 
 		final Iterator<Class<? extends AbstractFileLoader>> it = getIterator(path);
-<<<<<<< HEAD
-		if (it == null) return null;
-=======
 		if (it == null)
 			return null;
->>>>>>> 88b43767
 
 		// Currently this method simply cycles through all loaders.
 		// When it finds one which does not give an exception on loading it
@@ -324,12 +320,8 @@
 		if (cachedObject!=null) return (IMetaData)cachedObject;
 
 		final Iterator<Class<? extends AbstractFileLoader>> it = getIterator(path);
-<<<<<<< HEAD
-		if (it == null) return null;
-=======
 		if (it == null)
 			return null;
->>>>>>> 88b43767
 
 		// Currently this method simply cycles through all loaders.
 		// When it finds one which does not give an exception on loading, it
@@ -376,12 +368,8 @@
 		if (cachedObject!=null) return (AbstractDataset)cachedObject;
 
 		final Iterator<Class<? extends AbstractFileLoader>> it = getIterator(path);
-<<<<<<< HEAD
-		if (it == null) return null;
-=======
 		if (it == null)
 			return null;
->>>>>>> 88b43767
 
 		// Currently this method simply cycles through all loaders.
 		// When it finds one which does not give an exception on loading it
@@ -427,12 +415,8 @@
 		if (cachedObject!=null) return (Map<String,ILazyDataset>)cachedObject;
 
 		final Iterator<Class<? extends AbstractFileLoader>> it = getIterator(path);
-<<<<<<< HEAD
-		if (it == null) return null;
-=======
 		if (it == null)
 			return null;
->>>>>>> 88b43767
 
 		// Currently this method simply cycles through all loaders.
 		// When it finds one which does not give an exception on loading it
@@ -476,12 +460,8 @@
 		if (cachedObject!=null) return (AbstractDataset)cachedObject;
 
 		final Iterator<Class<? extends AbstractFileLoader>> it = getIterator(object.getPath());
-<<<<<<< HEAD
-		if (it == null) return null;
-=======
 		if (it == null)
 			return null;
->>>>>>> 88b43767
 
 		// Currently this method simply cycles through all loaders.
 		// When it finds one which does not give an exception on loading, it
